--- conflicted
+++ resolved
@@ -12,11 +12,7 @@
     'init_var': 0.1,  # Initial policy variance.
     'ent_reg': 0.0,  # Entropy regularizer.
     # Solver hyperparameters.
-<<<<<<< HEAD
     'iterations': 5000,  # Number of iterations per inner iteration.
-=======
-    'iterations': 2000,  # Number of iterations per inner iteration.
->>>>>>> 7cb07215
     'batch_size': 25,
     'lr': 0.001,  # Base learning rate (by default it's fixed).
     'lr_policy': 'fixed',  # Learning rate policy.
