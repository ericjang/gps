#pragma once
#include <osg/Geometry>
#include <osgViewer/Viewer>
#include <osg/ref_ptr>
#include "mujoco.h"
//#include "mj_engine.h"


class MujocoOSGViewer {
public:
	MujocoOSGViewer();
	MujocoOSGViewer(osg::Vec3, osg::Vec3);
<<<<<<< HEAD
=======
	MujocoOSGViewer(int, int, osg::Vec3, osg::Vec3);
>>>>>>> 7cb07215
	void Idle(); // Block and draw in a loop until the 'p' key is pressed
	void RenderOnce();
	void HandleInput();
	void StartAsyncRendering();
	void StopAsyncRendering(); // 
	void SetModel(const mjModel*);
	void SetData(const mjData*);
	void _UpdateTransforms();
	void SetCamera(float x, float y, float z, float px, float py, float pz);

  // osg::ref_ptr<EventHandler> m_handler;
  mjData* m_data;  
  const mjModel* m_model;
  osg::ref_ptr<osg::Group> m_root, m_robot;
  osg::ref_ptr<osg::Image> m_image;
  osgViewer::Viewer m_viewer;
  std::vector<osg::MatrixTransform*> m_geomTFs, m_axTFs;
  osg::ref_ptr<osgGA::GUIEventHandler> m_handler;
};


void NewModelFromXML(const char* filename,mjModel*&);<|MERGE_RESOLUTION|>--- conflicted
+++ resolved
@@ -10,22 +10,19 @@
 public:
 	MujocoOSGViewer();
 	MujocoOSGViewer(osg::Vec3, osg::Vec3);
-<<<<<<< HEAD
-=======
 	MujocoOSGViewer(int, int, osg::Vec3, osg::Vec3);
->>>>>>> 7cb07215
 	void Idle(); // Block and draw in a loop until the 'p' key is pressed
 	void RenderOnce();
 	void HandleInput();
 	void StartAsyncRendering();
-	void StopAsyncRendering(); // 
+	void StopAsyncRendering(); //
 	void SetModel(const mjModel*);
 	void SetData(const mjData*);
 	void _UpdateTransforms();
 	void SetCamera(float x, float y, float z, float px, float py, float pz);
 
   // osg::ref_ptr<EventHandler> m_handler;
-  mjData* m_data;  
+  mjData* m_data;
   const mjModel* m_model;
   osg::ref_ptr<osg::Group> m_root, m_robot;
   osg::ref_ptr<osg::Image> m_image;
