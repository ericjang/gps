--- conflicted
+++ resolved
@@ -17,15 +17,12 @@
   END_EFFECTOR_HESSIANS = 10;
   RGB_IMAGE = 11;
   DEPTH_IMAGE = 12;
-  TOTAL_DATA_TYPES = 13;
-<<<<<<< HEAD
-=======
-  POSITION = 14;
-  LINEAR_VELOCITY = 15;
-  RGB_IMAGE_SIZE = 16;
-  DOMAIN_IMAGE = 17;
-  DOMAIN_IMAGE_SIZE = 18;
->>>>>>> 7cb07215
+  POSITION = 13;
+  LINEAR_VELOCITY = 14;
+  RGB_IMAGE_SIZE = 15;
+  DOMAIN_IMAGE = 16; //initial image of the agent's environment.
+  DOMAIN_IMAGE_SIZE = 17;
+  TOTAL_DATA_TYPES = 18;
 }
 
 // Message containing the data for a single sample.
